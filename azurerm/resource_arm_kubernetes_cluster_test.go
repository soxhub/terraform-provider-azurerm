--- conflicted
+++ resolved
@@ -98,37 +98,49 @@
 	})
 }
 
-<<<<<<< HEAD
 func TestAccAzureRMKubernetesCluster_aadProfile(t *testing.T) {
-=======
-func TestAccAzureRMKubernetesCluster_linuxProfile(t *testing.T) {
->>>>>>> 1a72110f
-	resourceName := "azurerm_kubernetes_cluster.test"
-	ri := acctest.RandInt()
-	clientId := os.Getenv("ARM_CLIENT_ID")
-	clientSecret := os.Getenv("ARM_CLIENT_SECRET")
-<<<<<<< HEAD
+	resourceName := "azurerm_kubernetes_cluster.test"
+	ri := acctest.RandInt()
+	clientId := os.Getenv("ARM_CLIENT_ID")
+	clientSecret := os.Getenv("ARM_CLIENT_SECRET")
 	serverAppId := os.Getenv("ARM_SERVER_APP_ID")
 	serverAppSecret := os.Getenv("ARM_SERVER_APP_SECRET")
 	clientAppId := os.Getenv("ARM_CLIENT_APP_ID")
 	tenantId := os.Getenv("ARM_TENANT_ID")
 	config := testAccAzureRMKubernetesCluster_rbacAAD(ri, clientId, clientSecret, testLocation(), serverAppId, serverAppSecret, clientAppId, tenantId)
-=======
+
+	resource.Test(t, resource.TestCase{
+		PreCheck:     func() { testAccPreCheck(t) },
+		Providers:    testAccProviders,
+		CheckDestroy: testCheckAzureRMKubernetesClusterDestroy,
+		Steps: []resource.TestStep{
+			{
+				Config: config,
+				Check: resource.ComposeTestCheckFunc(
+					testCheckAzureRMKubernetesClusterExists(resourceName),
+					resource.TestCheckResourceAttrSet(resourceName, "aad_profile.serverAppId"),
+				),
+			},
+		},
+	})
+}
+
+func TestAccAzureRMKubernetesCluster_linuxProfile(t *testing.T) {
+	resourceName := "azurerm_kubernetes_cluster.test"
+	ri := acctest.RandInt()
+	clientId := os.Getenv("ARM_CLIENT_ID")
+	clientSecret := os.Getenv("ARM_CLIENT_SECRET")
 	config := testAccAzureRMKubernetesCluster_linuxProfile(ri, clientId, clientSecret, testLocation())
->>>>>>> 1a72110f
-
-	resource.Test(t, resource.TestCase{
-		PreCheck:     func() { testAccPreCheck(t) },
-		Providers:    testAccProviders,
-		CheckDestroy: testCheckAzureRMKubernetesClusterDestroy,
-		Steps: []resource.TestStep{
-			{
-				Config: config,
-				Check: resource.ComposeTestCheckFunc(
-					testCheckAzureRMKubernetesClusterExists(resourceName),
-<<<<<<< HEAD
-					resource.TestCheckResourceAttrSet(resourceName, "aad_profile.serverAppId"),
-=======
+
+	resource.Test(t, resource.TestCase{
+		PreCheck:     func() { testAccPreCheck(t) },
+		Providers:    testAccProviders,
+		CheckDestroy: testCheckAzureRMKubernetesClusterDestroy,
+		Steps: []resource.TestStep{
+			{
+				Config: config,
+				Check: resource.ComposeTestCheckFunc(
+					testCheckAzureRMKubernetesClusterExists(resourceName),
 					resource.TestCheckResourceAttrSet(resourceName, "kube_config.0.client_key"),
 					resource.TestCheckResourceAttrSet(resourceName, "kube_config.0.client_certificate"),
 					resource.TestCheckResourceAttrSet(resourceName, "kube_config.0.cluster_ca_certificate"),
@@ -137,7 +149,6 @@
 					resource.TestCheckResourceAttrSet(resourceName, "kube_config.0.password"),
 					resource.TestCheckResourceAttrSet(resourceName, "agent_pool_profile.0.max_pods"),
 					resource.TestCheckResourceAttrSet(resourceName, "linux_profile.0.admin_username"),
->>>>>>> 1a72110f
 				),
 			},
 		},
@@ -638,7 +649,7 @@
     client_id     = "%s"
     client_secret = "%s"
   }
-	
+
   addon_profile {
     http_application_routing {
       enabled = true
